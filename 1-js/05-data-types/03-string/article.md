# Strings

In JavaScript, the textual data is stored as strings. There is no separate type for a single character.

The internal format for strings is always [UTF-16](https://en.wikipedia.org/wiki/UTF-16), it is not tied to the page encoding.

[cut]

## Quotes

Let's recall the kinds of quotes.

Strings can be enclosed within either single quotes, double quotes or backticks:

```js
let single = 'single-quoted';
let double = "double-quoted";

let backticks = `backticks`;
```

Single and double quotes are essentially the same. Backticks however allow us to embed any expression into the string, including function calls:

```js run
function sum(a, b) {
  return a + b;
}

alert(`1 + 2 = ${sum(1, 2)}.`); // 1 + 2 = 3.
```

Another advantage of using backticks is that they allow a string to span multiple lines:

```js run
let guestList = `Guests:
 * John
 * Pete
 * Mary
`;

alert(guestList); // a list of guests, multiple lines
```

If we try to use single or double quotes in the same way, there will be an error:
```js run
let guestList = "Guests:  // Error: Unexpected token ILLEGAL
  * John";
```

Single and double quotes come from ancient times of language creation when the need for multiline strings was not taken into account. Backticks appeared much later and thus are more versatile.

Backticks also allow us to specify a "template function" before the first backtick. The syntax is: <code>func&#96;string&#96;</code>. The function `func` is called automatically, receives the string and embedded expressions and can process them. You can read more about it in the [docs](mdn:JavaScript/Reference/Template_literals#Tagged_template_literals). This is called "tagged templates". This feature makes it easier to wrap strings into custom templating or other functionality, but it is rarely used.


## Special characters

It is still possible to create multiline strings with single quotes by using a so-called "newline character", written as `\n`, which denotes a line break:

```js run
let guestList = "Guests:\n * John\n * Pete\n * Mary";

alert(guestList); // a multiline list of guests
```

For example, these two lines describe the same:

```js run
alert( "Hello\nWorld" ); // two lines using a "newline symbol"

// two lines using a normal newline and backticks
alert( `Hello
World` );
```

There are other, less common "special" characters as well. Here's the list:

| Character | Description |
|-----------|-------------|
|`\b`|Backspace|
|`\f`|Form feed|
|`\n`|New line|
|`\r`|Carriage return|
|`\t`|Tab|
|`\uNNNN`|A unicode symbol with the hex code `NNNN`, for instance `\u00A9` -- is a unicode for the copyright symbol `©`. It must be exactly 4 hex digits. |
|`\u{NNNNNNNN}`|Some rare characters are encoded with two unicode symbols, taking up to 4 bytes. This long unicode requires braces around it.|

Examples with unicode:

```js run
alert( "\u00A9" ); // ©
alert( "\u{20331}" ); // 𠌱, a rare chinese hieroglyph (long unicode)
alert( "\u{1F60D}"); // a smiling face sumbol (another long unicode)
```

All special characters start with a backslash character `\`. It is also called an "escape character".

We would also use it if we want to insert a quote into the string.

For instance:

```js run
alert( 'I*!*\'*/!*m the Walrus!' ); // *!*I'm*/!* the Walrus!
```

As you can see, we have to prepend the inner quote by the backslash `\'`, because otherwise it would indicate the string end.

Of course, that refers only to the quotes that are same as the enclosing ones. So, as a more elegant solution, we could switch to double quotes or backticks instead:

```js run
alert( `I'm the Walrus!` ); // I'm the Walrus!
```

Note that the backslash `\` serves for the correct reading of the string by JavaScript, then disappears. The in-memory string has no `\`. You can clearly see that in `alert` from the examples above.

But what if we need to show an actual backslash `\` within the string?

That's possible, but we need to double it like `\\`:

```js run
alert( `The backslash: \\` ); // The backslash: \
```

## String length


The `length` property has the string length:

```js run
alert( `My\n`.length ); // 3
```

Note that `\n` is a single "special" character, so the length is indeed `3`.

```warn header="`length` is a property"
People with a background in some other languages sometimes mistype by calling `str.length()` instead of just `str.length`. That doesn't work.

Please note that `str.length` is a numeric property, not a function. There is no need to add brackets after it.
```

## Accessing characters

To get a character at position `pos`, use square brackets `[pos]` or call the method [str.charAt(pos)](mdn:js/String/charAt). The first character starts from the zero position:

```js run
let str = `Hello`;

// the first character
alert( str[0] ); // H
alert( str.charAt(0) ); // H

// the last character
alert( str[str.length - 1] ); // o
```

The square brackets are a modern way of getting a character, while `charAt` exists mostly for historical reasons.

The only difference between them is that if no character is found, `[]` returns `undefined`, and `charAt` returns an empty string:

```js run
let str = `Hello`;

alert( str[1000] ); // undefined
alert( str.charAt(1000) ); // '' (an empty string)
```

We can also iterate over characters using `for..of`:

```js run
for(let char of "Hello") {
  alert(char); // H,e,l,l,o (char becomes "H", then "e", then "l" etc)
}
```

## Strings are immutable

Strings can't be changed in JavaScript. It is impossible to change a character.

Let's try it to show that it doesn't work:

```js run
let str = 'Hi';

str[0] = 'h'; // error
alert( str[0] ); // doesn't work
```

The usual workaround is to create a whole new string and assign it to `str` instead of the old one.

For instance:

```js run
let str = 'Hi';

str = 'h' + str[1];  // replace the string

alert( str ); // hi
```

In the following sections we'll see more examples of this.

## Changing the case

Methods [toLowerCase()](mdn:js/String/toLowerCase) and [toUpperCase()](mdn:js/String/toUpperCase) change the case:

```js run
alert( 'Interface'.toUpperCase() ); // INTERFACE
alert( 'Interface'.toLowerCase() ); // interface
```

Or, if we want a single character lowercased:

```js
alert( 'Interface'[0].toLowerCase() ); // 'i'
```

## Searching for a substring

There are multiple ways to look for a substring within a string.

### str.indexOf

The first method is [str.indexOf(substr, pos)](mdn:js/String/indexOf).

It looks for the `substr` in `str`, starting from the given position `pos`, and returns the position where the match was found or `-1` if nothing can be found.

For instance:

```js run
let str = 'Widget with id';

alert( str.indexOf('Widget') ); // 0, because 'Widget' is found at the beginning
alert( str.indexOf('widget') ); // -1, not found, the search is case-sensitive

alert( str.indexOf("id") ); // 1, "id" is found at the position 1 (..idget with id)
```

The optional second parameter allows us to search starting from the given position.

<<<<<<< HEAD
For instance, the first occurence of `"id"` is at position `1`. To look for the next occurence, let's start the search from  position `2`:
=======
For instance, the first occurrence of `"id"` is at the position `1`. To look for the next occurrence, let's start the search from the position `2`:
>>>>>>> 0bbec294

```js run
let str = 'Widget with id';

alert( str.indexOf('id', 2) ) // 12
```


If we're interested in all occurrences, we can run `indexOf` in a loop. Every new call is made with the position after the previous match:


```js run
let str = 'As sly as a fox, as strong as an ox';

let target = 'as'; // let's look for it

let pos = 0;
while (true) {
  let foundPos = str.indexOf(target, pos);
  if (foundPos == -1) break;

  alert( `Found at ${foundPos}` );
  pos = foundPos + 1; // continue the search from the next position
}
```

The same algorithm can be layed out shorter:

```js run
let str = "As sly as a fox, as strong as an ox";
let target = "as";

*!*
let pos = -1;
while ((pos = str.indexOf(target, pos + 1)) != -1) {
  alert( pos );
}
*/!*
```

```smart header="`str.lastIndexOf(pos)`"
There is also a similar method [str.lastIndexOf(pos)](mdn:js/String/lastIndexOf) that searches from the end of a string to its beginning.

It would list the occurences in the reverse order.
```

There is a slight inconvenience with `indexOf` in the `if` test. We can't put it in the `if` like this:

```js run
let str = "Widget with id";

if (str.indexOf("Widget")) {
    alert("We found it"); // doesn't work!
}
```

The `alert` in the example above doesn't show because `str.indexOf("Widget")` returns `0` (meaning that it found the match at the starting position). Right, but `if` considers `0` to be `false`.

<<<<<<< HEAD
So, we should actually check for `-1`, like this:
=======
So, we should actually check for `-1`, like that:
>>>>>>> 0bbec294

```js run
let str = "Widget with id";

*!*
if (str.indexOf("Widget") != -1) {
*/!*
    alert("We found it"); // works now!
}
```

````smart header="The bitwise NOT trick"
One of the old tricks used here is the [bitwise NOT](https://developer.mozilla.org/en-US/docs/Web/JavaScript/Reference/Operators/Bitwise_Operators#Bitwise_NOT) `~` operator. It converts the number to a 32-bit integer (removes the decimal part if exists) and then reverses all bits in its binary representation.

For 32-bit integers the call `~n` means exactly the same as `-(n+1)` (due to IEEE-754 format).

For instance:

```js run
alert( ~2 ); // -3, the same as -(2+1)
alert( ~1 ); // -2, the same as -(1+1)
alert( ~0 ); // -1, the same as -(0+1)
*!*
alert( ~-1 ); // 0, the same as -(-1+1)
*/!*
```

As we can see, `~n` is zero only if `n == -1`.

So, the test `if ( ~str.indexOf("...") )` is truthy that the result of `indexOf` is not `-1`. In other words, when there is a match.

People use it to shorten `indexOf` checks:

```js run
let str = "Widget";

if (~str.indexOf("Widget")) {
  alert( 'Found it!' ); // works
}
```

It is usually not recommended to use language features in a non-obvious way, but this particular trick is widely used in old code, so we should understand it.

Just remember: `if (~str.indexOf(...))` reads as "if found".
````

### includes, startsWith, endsWith

The more modern method [str.includes(substr, pos)](mdn:js/String/includes) returns `true/false` depending on whether `str` contains `substr` within.

It's the right choice if we need to test for the match, but don't need its position:

```js run
alert( "Widget with id".includes("Widget") ); // true

alert( "Hello".includes("Bye") ); // false
```

The optional second argument of `str.includes` is the position to start searching from:

```js run
alert( "Midget".includes("id") ); // true
alert( "Midget".includes("id", 3) ); // false, from position 3 there is no "id"
```

The methods [str.startsWith](mdn:js/String/startsWith) and [str.endsWith](mdn:js/String/endsWith) do exactly what they say:

```js run
alert( "Widget".startsWith("Wid") ); // true, "Widget" starts with "Wid"
alert( "Widget".endsWith("get") );   // true, "Widget" ends with "get"
```

## Getting a substring

There are 3 methods in JavaScript to get a substring: `substring`, `substr` and `slice`.

`str.slice(start [, end])`
: Returns the part of the string from `start` to (but not including) `end`.

    For instance:

    ```js run
    let str = "stringify";
    alert( str.slice(0,5) ); // 'strin', the substring from 0 to 5 (not including 5)
    alert( str.slice(0,1) ); // 's', from 0 to 1, but not including 1, so only character at 0
    ```

    If there is no second argument, then `slice` goes till the end of the string:

    ```js run
    let str = "st*!*ringify*/!*";
    alert( str.slice(2) ); // ringify, from the 2nd position till the end
    ```

    Negative values for `start/end` are also possible. They mean the position is counted from the string end:

    ```js run
    let str = "strin*!*gif*/!*y";

    // start at the 4th position from the right, end at the 1st from the right
    alert( str.slice(-4, -1) ); // gif
    ```


`str.substring(start [, end])`
: Returns the part of the string *between* `start` and `end`.

    This is almost the same as `slice`, but it allows `start` to be greater than `end`.

    For instance:


    ```js run
    let str = "st*!*ring*/!*ify";

    // these are same for substring
    alert( str.substring(2, 6) ); // "ring"
    alert( str.substring(6, 2) ); // "ring"

    // ...but not for slice:
    alert( str.slice(2, 6) ); // "ring" (the same)
    alert( str.slice(6, 2) ); // "" (an empty string)

    ```

    Negative arguments are (unlike slice) not supported, they are treated as `0`.


`str.substr(start [, length])`
: Returns the part of the string from `start`, with the given `length`.

    In contrast with the previous methods, this one allows us to specify the `length` instead of the ending position:

    ```js run
    let str = "st*!*ring*/!*ify";
    alert( str.substr(2, 4) ); // ring, from the 2nd position get 4 characters
    ```

    The first argument may be negative, to count from the end:

    ```js run
    let str = "strin*!*gi*/!*fy";
    alert( str.substr(-4, 2) ); // gi, from the 4th position get 2 characters
    ```

Let's recap these methods to avoid any confusion:

| method | selects... | negatives |
|--------|-----------|-----------|
| `slice(start, end)` | from `start` to `end` | allows negatives |
| `substring(start, end)` | between `start` and `end` | negative values mean `0` |
| `substr(start, length)` | from `start` get `length` characters | allows negative `start` |


```smart header="Which one to choose?"
All of them can do the job. Formally, `substr` has a minor drawback: it is described not in the core JavaScript specification, but in Annex B, which covers browser-only features that exist mainly for historical reasons. So, non-browser environments may fail to support it. But in practice it works everywhere.

The author finds himself using `slice` almost all the time.
```

## Comparing strings

As we know from the chapter <info:comparison>, strings are compared character-by-character in alphabetical order.

Although, there are some oddities.

1. A lowercase letter is always greater than the uppercase:

    ```js run
    alert( 'a' > 'Z' ); // true
    ```

2. Letters with diacritical marks are "out of order":

    ```js run
    alert( 'Österreich' > 'Zealand' ); // true
    ```

    This may lead to strange results if we sort these country names. Usually people would expect `Zealand` to come after `Österreich` in the list.

To understand what happens, let's review the internal representation of strings in JavaScript.

All strings are encoded using [UTF-16](https://en.wikipedia.org/wiki/UTF-16). That is: each character has a corresponding numeric code. There are special methods that allow to get the character for the code and back.

`str.codePointAt(pos)`
: Returns the code for the character at position `pos`:

    ```js run
    // different case letters have different codes
    alert( "z".codePointAt(0) ); // 122
    alert( "Z".codePointAt(0) ); // 90
    ```

`String.fromCodePoint(code)`
: Creates a character by its numeric `code`

    ```js run
    alert( String.fromCodePoint(90) ); // Z
    ```

    We can also add unicode characters by their codes using `\u` followed by the hex code:

    ```js run
    // 90 is 5a in hexadecimal system
    alert( '\u005a' ); // Z
    ```

Now let's see the characters with codes `65..220` (the latin alphabet and a little bit extra) by making a string of them:

```js run
let str = '';

for (let i = 65; i <= 220; i++) {
  str += String.fromCodePoint(i);
}
alert( str );
// ABCDEFGHIJKLMNOPQRSTUVWXYZ[\]^_`abcdefghijklmnopqrstuvwxyz{|}~
// ¡¢£¤¥¦§¨©ª«¬­®¯°±²³´µ¶·¸¹º»¼½¾¿ÀÁÂÃÄÅÆÇÈÉÊËÌÍÎÏÐÑÒÓÔÕÖ×ØÙÚÛÜ
```

See? Capital characters go first, then a few special ones, then lowercase characters.

Now it becomes obvious why `a > Z`.

The characters are compared by their numeric code. The greater code means that the character is greater. The code for `a` (97) is greater than the code for `Z` (90).

- All lowercase letters go after uppercase letters because their codes are greater.
- Some letters like `Ö` stand apart from the main alphabet. Here, it's code is greater than anything from `a` to `z`.


### Correct comparisons

The "right" algorithm to do string comparisons is more complex than it may seem, because alphabets are different for different languages. The same-looking letter may be located differently in different alphabets.

So, the browser needs to know the language to compare.

Luckily, all modern browsers (IE10- requires the additional library [Intl.JS](https://github.com/andyearnshaw/Intl.js/)) support the internationalization standard [ECMA 402](http://www.ecma-international.org/ecma-402/1.0/ECMA-402.pdf).

It provides a special method to compare strings in different languages, following their rules.

The call [str.localeCompare(str2)](mdn:js/String/localeCompare):

- Returns `1` if `str` is greater than `str2` according to the language rules.
- Returns `-1` if `str` is less than `str2`.
- Returns `0` if they are equal.

For instance:

```js run
alert( 'Österreich'.localeCompare('Zealand') ); // -1
```

This method actually has two additional arguments specified in [the documentation](mdn:js/String/localeCompare), which allow it to specify the language (by default taken from the environment) and setup additional rules like case sensivity or should `"a"` and `"á"` be treated as the same etc.

## Internals, Unicode

```warn header="Advanced knowledge"
The section goes deeper into string internals. This knowledge will be useful for you if you plan to deal with emoji, rare mathematical of hieroglyphs characters or other rare symbols.

You can skip the section if you don't plan to support them.
```

### Surrogate pairs

Most symbols have a 2-byte code. Letters in most european languages, numbers, and even most hieroglyphs, have a 2-byte representation.

But 2 bytes only allow 65536 combinations and that's not enough for every possible symbol. So rare symbols are encoded with a pair of 2-byte characters called "a surrogate pair".

The length of such symbols is `2`:

```js run
alert( '𝒳'.length ); // 2, MATHEMATICAL SCRIPT CAPITAL X
alert( '😂'.length ); // 2, FACE WITH TEARS OF JOY
alert( '𩷶'.length ); // 2, a rare chinese hieroglyph
```

Note that surrogate pairs did not exist at the time when JavaScript was created, and thus are not correctly processed by the language!

We actually have a single symbol in each of the strings above, but the `length` shows a length of `2`.

`String.fromCodePoint` and `str.codePointAt` are few rare methods that deal with surrogate pairs right. They recently appeared in the language. Before them, there were only [String.fromCharCode](mdn:js/String/fromCharCode) and [str.charCodeAt](mdn:js/String/charCodeAt). These methods are actually the same as `fromCodePoint/codePointAt`, but don't work with surrogate pairs.

But, for instance, getting a symbol can be tricky, because surrogate pairs are treated as two characters:

```js run
alert( '𝒳'[0] ); // strange symbols...
alert( '𝒳'[1] ); // ...pieces of the surrogate pair
```

Note that pieces of the surrogate pair have no meaning without each other. So the alerts in the example above actually display garbage.

Technically, surrogate pairs are also detectable by their codes: if a character has the code in the interval of `0xd800..0xdbff`, then it is the first part of the surrogate pair. The next character (second part) must have the code in interval `0xdc00..0xdfff`. These intervals are reserved exclusively for surrogate pairs by the standard.

In the case above:

```js run
// charCodeAt is not surrogate-pair aware, so it gives codes for parts

alert( '𝒳'.charCodeAt(0).toString(16) ); // d835, between 0xd800 and 0xdbff
alert( '𝒳'.charCodeAt(1).toString(16) ); // dcb3, between 0xdc00 and 0xdfff
```

You will find more ways to deal with surrogate pairs later in the chapter <info:iterable>. There are probably special libraries for that too, but nothing famous enough to suggest here.

### Diacritical marks and normalization

In many languages there are symbols that are composed of the base character with a mark above/under it.

For instance, the letter `a` can be the base character for: `àáâäãåā`. Most common "composite" character have their own code in the UTF-16 table. But not all of them, because there are too many possible combinations.

To support arbitrary compositions, UTF-16 allows us to use several unicode characters. The base character and one or many "mark" characters that "decorate" it.

For instance, if we have `S` followed by the special "dot above" character (code `\u0307`), it is shown as Ṡ.

```js run
alert( 'S\u0307' ); // Ṡ
```

If we need an additional mark above the letter (or below it) -- no problem, just add the necessary mark character.

For instance, if we append a character "dot below" (code `\u0323`), then we'll have "S with dots above and below": `Ṩ`.

For example:

```js run
alert( 'S\u0307\u0323' ); // Ṩ
```

This provides great flexibility, but also an interesting problem: two characters may visually look the same, but be represented with different unicode compositions.

For instance:

```js run
alert( 'S\u0307\u0323' ); // Ṩ, S + dot above + dot below
alert( 'S\u0323\u0307' ); // Ṩ, S + dot below + dot above

alert( 'S\u0307\u0323' == 'S\u0323\u0307' ); // false
```

To solve this, there exists a "unicode normalization" algorithm that brings each string to the single "normal" form.

It is implemented by [str.normalize()](mdn:js/String/normalize).

```js run
alert( "S\u0307\u0323".normalize() == "S\u0323\u0307".normalize() ); // true
```

It's funny that in our situation `normalize()` actually brings together a sequence of 3 characters to one: `\u1e68` (S with two dots).

```js run
alert( "S\u0307\u0323".normalize().length ); // 1

alert( "S\u0307\u0323".normalize() == "\u1e68" ); // true
```

In reality, this is not always the case. The reason being that the symbol `Ṩ` is "common enough", so UTF-16 creators included it in the main table and gave it the code.

If you want to learn more about normalization rules and variants -- they are described in the appendix of the Unicode standard: [Unicode Normalization Forms](http://www.unicode.org/reports/tr15/), but for most practical purposes the information from this section is enough.


## Summary

- There are 3 types of quotes. Backticks allow a string to span multiple lines and embed expressions.
- Strings in JavaScript are encoded using UTF-16.
- We can use special characters like `\n` and insert letters by their unicode using `\u...`.
- To get a character, use: `[]`.
- To get a substring, use: `slice` or `substring`.
- To lowercase/uppercase a string, use: `toLowerCase/toUpperCase`.
- To look for a substring, use: `indexOf`, or `includes/startsWith/endsWith` for simple checks.
- To compare strings according to the language, use: `localeCompare`, otherwise they are compared by character codes.

There are several other helpful methods in strings:

- `str.trim()` -- removes ("trims") spaces from the beginning and end of the string.
- `str.repeat(n)` -- repeats the string `n` times.
- ...and more. See the [manual](mdn:js/String) for details.

Strings also have methods for doing search/replace with regular expressions. But that topic deserves a separate chapter, so we'll return to that later.<|MERGE_RESOLUTION|>--- conflicted
+++ resolved
@@ -236,11 +236,7 @@
 
 The optional second parameter allows us to search starting from the given position.
 
-<<<<<<< HEAD
-For instance, the first occurence of `"id"` is at position `1`. To look for the next occurence, let's start the search from  position `2`:
-=======
-For instance, the first occurrence of `"id"` is at the position `1`. To look for the next occurrence, let's start the search from the position `2`:
->>>>>>> 0bbec294
+For instance, the first occurence of `"id"` is at position `1`. To look for the next occurence, let's start the search from position `2`:
 
 ```js run
 let str = 'Widget with id';
@@ -299,11 +295,7 @@
 
 The `alert` in the example above doesn't show because `str.indexOf("Widget")` returns `0` (meaning that it found the match at the starting position). Right, but `if` considers `0` to be `false`.
 
-<<<<<<< HEAD
 So, we should actually check for `-1`, like this:
-=======
-So, we should actually check for `-1`, like that:
->>>>>>> 0bbec294
 
 ```js run
 let str = "Widget with id";
